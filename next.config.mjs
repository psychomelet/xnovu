import os from 'os';

/** @type {import('next').NextConfig} */
import { cpus } from 'os';

const nextConfig = {
  output: 'standalone',
  experimental: {
<<<<<<< HEAD
    cpus: os.cpus().length,
=======
    cpus: cpus().length,
>>>>>>> 6ad4b9c4
    workerThreads: false,
  },
};

export default nextConfig;<|MERGE_RESOLUTION|>--- conflicted
+++ resolved
@@ -1,16 +1,10 @@
-import os from 'os';
+import { cpus } from 'os';
 
 /** @type {import('next').NextConfig} */
-import { cpus } from 'os';
-
 const nextConfig = {
   output: 'standalone',
   experimental: {
-<<<<<<< HEAD
-    cpus: os.cpus().length,
-=======
     cpus: cpus().length,
->>>>>>> 6ad4b9c4
     workerThreads: false,
   },
 };
