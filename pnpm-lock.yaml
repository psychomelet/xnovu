--- conflicted
+++ resolved
@@ -20,12 +20,6 @@
       '@novu/nextjs':
         specifier: ^2.6.6
         version: 2.6.6(next@15.3.3(@babel/core@7.27.4)(react-dom@19.1.0(react@19.1.0))(react@19.1.0))(react-dom@19.1.0(react@19.1.0))(react@19.1.0)
-<<<<<<< HEAD
-      '@novu/node':
-        specifier: ^2.6.6
-        version: 2.6.6
-=======
->>>>>>> 159bda59
       '@react-email/components':
         specifier: ^0.0.41
         version: 0.0.41(react-dom@19.1.0(react@19.1.0))(react@19.1.0)
@@ -58,20 +52,13 @@
         specifier: ^3.3.1
         version: 3.3.1
       '@testing-library/jest-dom':
-<<<<<<< HEAD
         specifier: ^6.1.4
         version: 6.6.3
       '@testing-library/react':
         specifier: ^14.0.0
         version: 14.3.1(@types/react@19.1.7)(react-dom@19.1.0(react@19.1.0))(react@19.1.0)
       '@types/jest':
-        specifier: ^29.5.5
-=======
-        specifier: ^6.0.0
-        version: 6.6.3
-      '@types/jest':
         specifier: ^29.5.14
->>>>>>> 159bda59
         version: 29.5.14
       '@types/node':
         specifier: ^20.19.0
@@ -1099,18 +1086,14 @@
   '@swc/helpers@0.5.15':
     resolution: {integrity: sha512-JQ5TuMi45Owi4/BIMAJBoSQoOJu12oOk/gADqlcUL9JEdHB8vyjUSsxqeNXnmXHjYKMi2WcYtezGEEhqUI/E2g==}
 
-<<<<<<< HEAD
   '@testing-library/dom@9.3.4':
     resolution: {integrity: sha512-FlS4ZWlp97iiNWig0Muq8p+3rVDjRiYE+YKGbAqXOu9nwJFFOdL00kFpz42M+4huzYi86vAK1sOOfyOG45muIQ==}
     engines: {node: '>=14'}
 
-=======
->>>>>>> 159bda59
   '@testing-library/jest-dom@6.6.3':
     resolution: {integrity: sha512-IteBhl4XqYNkM54f4ejhLRJiZNqcSCoXUOG2CPK7qbD322KjQozM4kHQOfkG2oln9b9HTYqs+Sae8vBATubxxA==}
     engines: {node: '>=14', npm: '>=6', yarn: '>=1'}
 
-<<<<<<< HEAD
   '@testing-library/react@14.3.1':
     resolution: {integrity: sha512-H99XjUhWQw0lTgyMN05W3xQG1Nh4lq574D8keFf1dDoNTJgp66VbJozRaczoF+wsiaPJNt/TcnfpLGufGxSrZQ==}
     engines: {node: '>=14'}
@@ -1118,8 +1101,6 @@
       react: ^18.0.0
       react-dom: ^18.0.0
 
-=======
->>>>>>> 159bda59
   '@tootallnate/once@2.0.0':
     resolution: {integrity: sha512-XCuKFP5PS55gnMVu3dty8KPatLqUoy/ZYzDzAGCQ8JNFCkLXzmI7vNHCR+XpbZaMWQK/vQubr7PkYq8g470J/A==}
     engines: {node: '>= 10'}
@@ -1127,12 +1108,9 @@
   '@tybys/wasm-util@0.9.0':
     resolution: {integrity: sha512-6+7nlbMVX/PVDCwaIQ8nTOPveOcFLSt8GcXdx8hD0bt39uWxYT88uXzqTd4fTvqta7oeUJqudepapKNt2DYJFw==}
 
-<<<<<<< HEAD
   '@types/aria-query@5.0.4':
     resolution: {integrity: sha512-rfT93uj5s0PRL7EzccGMs3brplhcrghnDoV26NqKhCAS1hVo+WdNsPvE/yb6ilfr5hi2MEk6d5EWJTKdxg8jVw==}
 
-=======
->>>>>>> 159bda59
   '@types/babel__core@7.20.5':
     resolution: {integrity: sha512-qoQprZvz5wQFJwMDqeseRXWv3rqMvhgpbXFfVyWhbx9X47POIA6i/+dXefEmZKoAgOaTdaIgNSMqMIU61yRyzA==}
 
@@ -1773,13 +1751,10 @@
       babel-plugin-macros:
         optional: true
 
-<<<<<<< HEAD
   deep-equal@2.2.3:
     resolution: {integrity: sha512-ZIwpnevOurS8bpT4192sqAowWM76JDKSHYzMLty3BZGSswgq6pBaH3DhCSW5xVAZICZyKdOBPjwww5wfgT/6PA==}
     engines: {node: '>= 0.4'}
 
-=======
->>>>>>> 159bda59
   deep-is@0.1.4:
     resolution: {integrity: sha512-oIPzksmTg4/MriiaYGO+okXDT7ztn/w3Eptv/+gSIdMdKsJo0u4CfYNFJPy+4SKMuCqGw2wxnA+URMg3t8a/bQ==}
 
@@ -1821,12 +1796,9 @@
     resolution: {integrity: sha512-35mSku4ZXK0vfCuHEDAwt55dg2jNajHZ1odvF+8SSr82EsZY4QmXfuWso8oEd8zRhVObSN18aM0CjSdoBX7zIw==}
     engines: {node: '>=0.10.0'}
 
-<<<<<<< HEAD
   dom-accessibility-api@0.5.16:
     resolution: {integrity: sha512-X7BJ2yElsnOJ30pZF4uIIDfBEVgF4XEBxL9Bxhy6dnrm5hkzqmsWHGTiHqRiITNhMyFLyAiWndIJP7Z1NTteDg==}
 
-=======
->>>>>>> 159bda59
   dom-accessibility-api@0.6.3:
     resolution: {integrity: sha512-7ZgogeTnjuHbo+ct10G9Ffp0mif17idi0IyWNVA/wcwcm7NPOD/WEHVP3n7n3MhXqxoIYm8d6MuZohYWIZ4T3w==}
 
@@ -2784,13 +2756,10 @@
   lru-cache@5.1.1:
     resolution: {integrity: sha512-KpNARQA3Iwv+jTA0utUVVbrh+Jlrr1Fv0e56GGzAFOXN7dk/FviaDW8LHmK52DlcH4WP2n6gI8vN1aesBFgo9w==}
 
-<<<<<<< HEAD
   lz-string@1.5.0:
     resolution: {integrity: sha512-h5bgJWpxJNswbU7qCrV0tIKQCaS3blPDrqKWx+QxzuzL1zGUzij9XCWLrSLsJPu5t+eWA/ycetzYAO5IOMcWAQ==}
     hasBin: true
 
-=======
->>>>>>> 159bda59
   make-dir@4.0.0:
     resolution: {integrity: sha512-hXdUTZYIVOt1Ex//jAQi+wTZZpUpwBj/0QsOzqegb3rGMMeJiSEu5xLHnYfBrRV4RH2+OCSOO95Is/7x1WJ4bw==}
     engines: {node: '>=10'}
@@ -3146,13 +3115,10 @@
     engines: {node: '>=14'}
     hasBin: true
 
-<<<<<<< HEAD
   pretty-format@27.5.1:
     resolution: {integrity: sha512-Qb1gy5OrP5+zDf2Bvnzdl3jsTf1qXVMazbvCoKhtKqVs4/YK4ozX4gKQJJVyNe+cajNPn0KoC0MC3FUmaHWEmQ==}
     engines: {node: ^10.13.0 || ^12.13.0 || ^14.15.0 || >=15.0.0}
 
-=======
->>>>>>> 159bda59
   pretty-format@29.7.0:
     resolution: {integrity: sha512-Pdlw/oPxN+aXdmM9R00JVC9WVFoCLTKJvDVLgmJ+qAffBMxsV85l/Lu7sNx4zSzPyoL2euImuEwHhOXdEgNFZQ==}
     engines: {node: ^14.15.0 || ^16.10.0 || >=18.0.0}
@@ -3175,9 +3141,6 @@
   psl@1.15.0:
     resolution: {integrity: sha512-JZd3gMVBAVQkSs6HdNZo9Sdo0LNcQeMNP3CozBJb3JYC/QUYZTnKxP+f8oWRX4rHP5EurWxqAHTSwUCjlNKa1w==}
 
-  psl@1.15.0:
-    resolution: {integrity: sha512-JZd3gMVBAVQkSs6HdNZo9Sdo0LNcQeMNP3CozBJb3JYC/QUYZTnKxP+f8oWRX4rHP5EurWxqAHTSwUCjlNKa1w==}
-
   punycode@2.3.1:
     resolution: {integrity: sha512-vYt7UD1U9Wg6138shLtLOvdAu+8DsC/ilFtEVHcH+wydcSpNE20AfSOduf6MkRFahL5FY7X1oU7nKVZFtfq8Fg==}
     engines: {node: '>=6'}
@@ -3199,12 +3162,9 @@
   react-is@16.13.1:
     resolution: {integrity: sha512-24e6ynE2H+OKt4kqsOvNd8kBpV65zoxbA4BVsEOB3ARVWQki/DHzaUoC5KuON/BiccDaCCTZBuOcfZs70kR8bQ==}
 
-<<<<<<< HEAD
   react-is@17.0.2:
     resolution: {integrity: sha512-w2GsyukL62IJnlaff/nRegPQR94C/XXamvMWmSHRJ4y7Ts/4ocGRmTHvOs8PSE6pB3dWOrD/nueuU5sduBsQ4w==}
 
-=======
->>>>>>> 159bda59
   react-is@18.3.1:
     resolution: {integrity: sha512-/LLMVyas0ljjAtoYiPqYiL8VWXzUUdThrmU5+n20DZv+a+ClRoevUzw5JxU+Ieh5/c87ytoTBV9G1FiKfNJdmg==}
 
@@ -3670,17 +3630,6 @@
 
   util-deprecate@1.0.2:
     resolution: {integrity: sha512-EPD5q1uXyFxJpCrLnCc1nHnq3gOa6DZBocAIiI2TaSCA7VCJ1UJDMagCzIkXNsUYfD1daK//LTEQ8xiIbrHtcw==}
-
-  v8-to-istanbul@9.3.0:
-    resolution: {integrity: sha512-kiGUalWN+rgBJ/1OHZsBtU4rXZOfj/7rKQxULKlIzwzQSvMJUUNgPwJEEh7gU6xEVxC0ahoOBvN2YI8GH6FNgA==}
-    engines: {node: '>=10.12.0'}
-
-  w3c-xmlserializer@4.0.0:
-    resolution: {integrity: sha512-d+BFHzbiCx6zGfz0HyQ6Rg69w9k19nviJspaj4yNscGjrHu94sVP+aRm75yEbCh+r2/yR+7q6hux9LVtbuTGBw==}
-    engines: {node: '>=14'}
-
-  walker@1.0.8:
-    resolution: {integrity: sha512-ts/8E8l5b7kY0vlWLewOkDXMmPdLcVV4GmOQLyxuSswIJsweeFZtAsMF7k1Nszz+TYBQrlYRmzOnr398y1JemQ==}
 
   v8-to-istanbul@9.3.0:
     resolution: {integrity: sha512-kiGUalWN+rgBJ/1OHZsBtU4rXZOfj/7rKQxULKlIzwzQSvMJUUNgPwJEEh7gU6xEVxC0ahoOBvN2YI8GH6FNgA==}
@@ -4564,13 +4513,10 @@
 
   '@nolyfill/is-core-module@1.0.39': {}
 
-<<<<<<< HEAD
-=======
   '@novu/api@1.3.0(zod@3.25.56)':
     dependencies:
       zod: 3.25.56
 
->>>>>>> 159bda59
   '@novu/framework@2.6.7(next@15.3.3(@babel/core@7.27.4)(react-dom@19.1.0(react@19.1.0))(react@19.1.0))(zod-to-json-schema@3.24.5(zod@3.25.56))(zod@3.25.56)':
     dependencies:
       ajv: 8.17.1
@@ -4846,7 +4792,6 @@
     dependencies:
       tslib: 2.8.1
 
-<<<<<<< HEAD
   '@testing-library/dom@9.3.4':
     dependencies:
       '@babel/code-frame': 7.27.1
@@ -4858,8 +4803,6 @@
       lz-string: 1.5.0
       pretty-format: 27.5.1
 
-=======
->>>>>>> 159bda59
   '@testing-library/jest-dom@6.6.3':
     dependencies:
       '@adobe/css-tools': 4.4.3
@@ -4870,7 +4813,6 @@
       lodash: 4.17.21
       redent: 3.0.0
 
-<<<<<<< HEAD
   '@testing-library/react@14.3.1(@types/react@19.1.7)(react-dom@19.1.0(react@19.1.0))(react@19.1.0)':
     dependencies:
       '@babel/runtime': 7.27.6
@@ -4881,8 +4823,6 @@
     transitivePeerDependencies:
       - '@types/react'
 
-=======
->>>>>>> 159bda59
   '@tootallnate/once@2.0.0': {}
 
   '@tybys/wasm-util@0.9.0':
@@ -4890,11 +4830,8 @@
       tslib: 2.8.1
     optional: true
 
-<<<<<<< HEAD
   '@types/aria-query@5.0.4': {}
 
-=======
->>>>>>> 159bda59
   '@types/babel__core@7.20.5':
     dependencies:
       '@babel/parser': 7.27.5
@@ -5340,61 +5277,6 @@
       babel-plugin-jest-hoist: 29.6.3
       babel-preset-current-node-syntax: 1.1.0(@babel/core@7.27.4)
 
-  babel-jest@29.7.0(@babel/core@7.27.4):
-    dependencies:
-      '@babel/core': 7.27.4
-      '@jest/transform': 29.7.0
-      '@types/babel__core': 7.20.5
-      babel-plugin-istanbul: 6.1.1
-      babel-preset-jest: 29.6.3(@babel/core@7.27.4)
-      chalk: 4.1.2
-      graceful-fs: 4.2.11
-      slash: 3.0.0
-    transitivePeerDependencies:
-      - supports-color
-
-  babel-plugin-istanbul@6.1.1:
-    dependencies:
-      '@babel/helper-plugin-utils': 7.27.1
-      '@istanbuljs/load-nyc-config': 1.1.0
-      '@istanbuljs/schema': 0.1.3
-      istanbul-lib-instrument: 5.2.1
-      test-exclude: 6.0.0
-    transitivePeerDependencies:
-      - supports-color
-
-  babel-plugin-jest-hoist@29.6.3:
-    dependencies:
-      '@babel/template': 7.27.2
-      '@babel/types': 7.27.6
-      '@types/babel__core': 7.20.5
-      '@types/babel__traverse': 7.20.7
-
-  babel-preset-current-node-syntax@1.1.0(@babel/core@7.27.4):
-    dependencies:
-      '@babel/core': 7.27.4
-      '@babel/plugin-syntax-async-generators': 7.8.4(@babel/core@7.27.4)
-      '@babel/plugin-syntax-bigint': 7.8.3(@babel/core@7.27.4)
-      '@babel/plugin-syntax-class-properties': 7.12.13(@babel/core@7.27.4)
-      '@babel/plugin-syntax-class-static-block': 7.14.5(@babel/core@7.27.4)
-      '@babel/plugin-syntax-import-attributes': 7.27.1(@babel/core@7.27.4)
-      '@babel/plugin-syntax-import-meta': 7.10.4(@babel/core@7.27.4)
-      '@babel/plugin-syntax-json-strings': 7.8.3(@babel/core@7.27.4)
-      '@babel/plugin-syntax-logical-assignment-operators': 7.10.4(@babel/core@7.27.4)
-      '@babel/plugin-syntax-nullish-coalescing-operator': 7.8.3(@babel/core@7.27.4)
-      '@babel/plugin-syntax-numeric-separator': 7.10.4(@babel/core@7.27.4)
-      '@babel/plugin-syntax-object-rest-spread': 7.8.3(@babel/core@7.27.4)
-      '@babel/plugin-syntax-optional-catch-binding': 7.8.3(@babel/core@7.27.4)
-      '@babel/plugin-syntax-optional-chaining': 7.8.3(@babel/core@7.27.4)
-      '@babel/plugin-syntax-private-property-in-object': 7.14.5(@babel/core@7.27.4)
-      '@babel/plugin-syntax-top-level-await': 7.14.5(@babel/core@7.27.4)
-
-  babel-preset-jest@29.6.3(@babel/core@7.27.4):
-    dependencies:
-      '@babel/core': 7.27.4
-      babel-plugin-jest-hoist: 29.6.3
-      babel-preset-current-node-syntax: 1.1.0(@babel/core@7.27.4)
-
   balanced-match@1.0.2: {}
 
   better-ajv-errors@1.2.0(ajv@8.17.1):
@@ -5640,7 +5522,6 @@
 
   dedent@1.6.0: {}
 
-<<<<<<< HEAD
   deep-equal@2.2.3:
     dependencies:
       array-buffer-byte-length: 1.0.2
@@ -5662,8 +5543,6 @@
       which-collection: 1.0.2
       which-typed-array: 1.1.19
 
-=======
->>>>>>> 159bda59
   deep-is@0.1.4: {}
 
   deepmerge@4.3.1: {}
@@ -5697,11 +5576,8 @@
     dependencies:
       esutils: 2.0.3
 
-<<<<<<< HEAD
   dom-accessibility-api@0.5.16: {}
 
-=======
->>>>>>> 159bda59
   dom-accessibility-api@0.6.3: {}
 
   dom-serializer@2.0.0:
@@ -6323,11 +6199,6 @@
   gopd@1.2.0: {}
 
   graceful-fs@4.2.11: {}
-<<<<<<< HEAD
-
-  graphemer@1.4.0: {}
-=======
->>>>>>> 159bda59
 
   graphemer@1.4.0: {}
 
@@ -6718,234 +6589,6 @@
       jest-get-type: 29.6.3
       pretty-format: 29.7.0
 
-<<<<<<< HEAD
-  is-finalizationregistry@1.1.1:
-    dependencies:
-      call-bound: 1.0.4
-
-  is-fullwidth-code-point@3.0.0: {}
-
-  is-generator-fn@2.1.0: {}
-
-  is-generator-function@1.1.0:
-    dependencies:
-      call-bound: 1.0.4
-      get-proto: 1.0.1
-      has-tostringtag: 1.0.2
-      safe-regex-test: 1.1.0
-
-  is-glob@4.0.3:
-    dependencies:
-      is-extglob: 2.1.1
-
-  is-map@2.0.3: {}
-
-  is-negative-zero@2.0.3: {}
-
-  is-number-object@1.1.1:
-    dependencies:
-      call-bound: 1.0.4
-      has-tostringtag: 1.0.2
-
-  is-number@7.0.0: {}
-
-  is-plain-object@5.0.0: {}
-
-  is-potential-custom-element-name@1.0.1: {}
-
-  is-regex@1.2.1:
-    dependencies:
-      call-bound: 1.0.4
-      gopd: 1.2.0
-      has-tostringtag: 1.0.2
-      hasown: 2.0.2
-
-  is-retry-allowed@2.2.0: {}
-
-  is-set@2.0.3: {}
-
-  is-shared-array-buffer@1.0.4:
-    dependencies:
-      call-bound: 1.0.4
-
-  is-stream@2.0.1: {}
-
-  is-string@1.1.1:
-    dependencies:
-      call-bound: 1.0.4
-      has-tostringtag: 1.0.2
-
-  is-symbol@1.1.1:
-    dependencies:
-      call-bound: 1.0.4
-      has-symbols: 1.1.0
-      safe-regex-test: 1.1.0
-
-  is-typed-array@1.1.15:
-    dependencies:
-      which-typed-array: 1.1.19
-
-  is-weakmap@2.0.2: {}
-
-  is-weakref@1.1.1:
-    dependencies:
-      call-bound: 1.0.4
-
-  is-weakset@2.0.4:
-    dependencies:
-      call-bound: 1.0.4
-      get-intrinsic: 1.3.0
-
-  isarray@2.0.5: {}
-
-  isexe@2.0.0: {}
-
-  istanbul-lib-coverage@3.2.2: {}
-
-  istanbul-lib-instrument@5.2.1:
-    dependencies:
-      '@babel/core': 7.27.4
-      '@babel/parser': 7.27.5
-      '@istanbuljs/schema': 0.1.3
-      istanbul-lib-coverage: 3.2.2
-      semver: 6.3.1
-    transitivePeerDependencies:
-      - supports-color
-
-  istanbul-lib-instrument@6.0.3:
-    dependencies:
-      '@babel/core': 7.27.4
-      '@babel/parser': 7.27.5
-      '@istanbuljs/schema': 0.1.3
-      istanbul-lib-coverage: 3.2.2
-      semver: 7.7.2
-    transitivePeerDependencies:
-      - supports-color
-
-  istanbul-lib-report@3.0.1:
-    dependencies:
-      istanbul-lib-coverage: 3.2.2
-      make-dir: 4.0.0
-      supports-color: 7.2.0
-
-  istanbul-lib-source-maps@4.0.1:
-    dependencies:
-      debug: 4.4.1
-      istanbul-lib-coverage: 3.2.2
-      source-map: 0.6.1
-    transitivePeerDependencies:
-      - supports-color
-
-  istanbul-reports@3.1.7:
-    dependencies:
-      html-escaper: 2.0.2
-      istanbul-lib-report: 3.0.1
-
-  iterator.prototype@1.1.5:
-    dependencies:
-      define-data-property: 1.1.4
-      es-object-atoms: 1.1.1
-      get-intrinsic: 1.3.0
-      get-proto: 1.0.1
-      has-symbols: 1.1.0
-      set-function-name: 2.0.2
-
-  jackspeak@3.4.3:
-    dependencies:
-      '@isaacs/cliui': 8.0.2
-    optionalDependencies:
-      '@pkgjs/parseargs': 0.11.0
-
-  jest-changed-files@29.7.0:
-    dependencies:
-      execa: 5.1.1
-      jest-util: 29.7.0
-      p-limit: 3.1.0
-
-  jest-circus@29.7.0:
-    dependencies:
-      '@jest/environment': 29.7.0
-      '@jest/expect': 29.7.0
-      '@jest/test-result': 29.7.0
-      '@jest/types': 29.6.3
-      '@types/node': 20.19.0
-      chalk: 4.1.2
-      co: 4.6.0
-      dedent: 1.6.0
-      is-generator-fn: 2.1.0
-      jest-each: 29.7.0
-      jest-matcher-utils: 29.7.0
-      jest-message-util: 29.7.0
-      jest-runtime: 29.7.0
-      jest-snapshot: 29.7.0
-      jest-util: 29.7.0
-      p-limit: 3.1.0
-      pretty-format: 29.7.0
-      pure-rand: 6.1.0
-      slash: 3.0.0
-      stack-utils: 2.0.6
-    transitivePeerDependencies:
-      - babel-plugin-macros
-      - supports-color
-
-  jest-cli@29.7.0(@types/node@20.19.0):
-    dependencies:
-      '@jest/core': 29.7.0
-      '@jest/test-result': 29.7.0
-      '@jest/types': 29.6.3
-      chalk: 4.1.2
-      create-jest: 29.7.0(@types/node@20.19.0)
-      exit: 0.1.2
-      import-local: 3.2.0
-      jest-config: 29.7.0(@types/node@20.19.0)
-      jest-util: 29.7.0
-      jest-validate: 29.7.0
-      yargs: 17.7.2
-    transitivePeerDependencies:
-      - '@types/node'
-      - babel-plugin-macros
-      - supports-color
-      - ts-node
-
-  jest-config@29.7.0(@types/node@20.19.0):
-    dependencies:
-      '@babel/core': 7.27.4
-      '@jest/test-sequencer': 29.7.0
-      '@jest/types': 29.6.3
-      babel-jest: 29.7.0(@babel/core@7.27.4)
-      chalk: 4.1.2
-      ci-info: 3.9.0
-      deepmerge: 4.3.1
-      glob: 7.2.3
-      graceful-fs: 4.2.11
-      jest-circus: 29.7.0
-      jest-environment-node: 29.7.0
-      jest-get-type: 29.6.3
-      jest-regex-util: 29.6.3
-      jest-resolve: 29.7.0
-      jest-runner: 29.7.0
-      jest-util: 29.7.0
-      jest-validate: 29.7.0
-      micromatch: 4.0.8
-      parse-json: 5.2.0
-      pretty-format: 29.7.0
-      slash: 3.0.0
-      strip-json-comments: 3.1.1
-    optionalDependencies:
-      '@types/node': 20.19.0
-    transitivePeerDependencies:
-      - babel-plugin-macros
-      - supports-color
-
-  jest-diff@29.7.0:
-    dependencies:
-      chalk: 4.1.2
-      diff-sequences: 29.6.3
-      jest-get-type: 29.6.3
-      pretty-format: 29.7.0
-
-=======
->>>>>>> 159bda59
   jest-docblock@29.7.0:
     dependencies:
       detect-newline: 3.1.0
@@ -7310,11 +6953,8 @@
     dependencies:
       yallist: 3.1.1
 
-<<<<<<< HEAD
   lz-string@1.5.0: {}
 
-=======
->>>>>>> 159bda59
   make-dir@4.0.0:
     dependencies:
       semver: 7.7.2
@@ -7385,11 +7025,6 @@
 
   natural-compare@1.4.0: {}
 
-<<<<<<< HEAD
-  neo-async@2.6.2: {}
-
-=======
->>>>>>> 159bda59
   next@15.3.3(@babel/core@7.27.4)(react-dom@19.1.0(react@19.1.0))(react@19.1.0):
     dependencies:
       '@next/env': 15.3.3
@@ -7635,15 +7270,12 @@
 
   prettier@3.5.3: {}
 
-<<<<<<< HEAD
   pretty-format@27.5.1:
     dependencies:
       ansi-regex: 5.0.1
       ansi-styles: 5.2.0
       react-is: 17.0.2
 
-=======
->>>>>>> 159bda59
   pretty-format@29.7.0:
     dependencies:
       '@jest/schemas': 29.6.3
@@ -7669,10 +7301,6 @@
     dependencies:
       punycode: 2.3.1
 
-  psl@1.15.0:
-    dependencies:
-      punycode: 2.3.1
-
   punycode@2.3.1: {}
 
   pure-rand@6.1.0: {}
@@ -7688,11 +7316,8 @@
 
   react-is@16.13.1: {}
 
-<<<<<<< HEAD
   react-is@17.0.2: {}
 
-=======
->>>>>>> 159bda59
   react-is@18.3.1: {}
 
   react-promise-suspense@0.3.4:
@@ -8315,20 +7940,6 @@
     dependencies:
       makeerror: 1.0.12
 
-  v8-to-istanbul@9.3.0:
-    dependencies:
-      '@jridgewell/trace-mapping': 0.3.25
-      '@types/istanbul-lib-coverage': 2.0.6
-      convert-source-map: 2.0.0
-
-  w3c-xmlserializer@4.0.0:
-    dependencies:
-      xml-name-validator: 4.0.0
-
-  walker@1.0.8:
-    dependencies:
-      makeerror: 1.0.12
-
   web-streams-polyfill@3.3.3: {}
 
   webidl-conversions@3.0.1: {}
