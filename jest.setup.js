--- conflicted
+++ resolved
@@ -13,7 +13,6 @@
 process.env.RULE_ENGINE_RETRY_ATTEMPTS = '2'
 process.env.RULE_ENGINE_RETRY_DELAY = '1000'
 
-<<<<<<< HEAD
 // Add Node.js globals for Next.js compatibility
 if (typeof global.TextEncoder === 'undefined') {
   const { TextEncoder, TextDecoder } = require('util');
@@ -67,8 +66,5 @@
   global.Headers = class Headers extends Map {};
 }
 
-// Set Jest timeout for async operations
-=======
-// Jest configuration
->>>>>>> 0f0b8699
+// Jest configuration and timeout for async operations
 jest.setTimeout(30000)