--- conflicted
+++ resolved
@@ -1,35 +1,4 @@
 import '@testing-library/jest-dom'
-<<<<<<< HEAD
-import dotenv from 'dotenv'
-import path from 'path'
-
-// Load environment variables from .env.local for all services
-// Important: Load .env.local with override to ensure it takes precedence over .env
-const envPath = path.resolve(process.cwd(), '.env.local')
-const result = dotenv.config({ path: envPath, override: true })
-
-if (result.error) {
-  console.error('Error loading .env.local:', result.error)
-}
-
-// Verify credentials are loaded for cloud services
-if (!process.env.NEXT_PUBLIC_SUPABASE_URL || !process.env.NEXT_PUBLIC_SUPABASE_SERVICE_ROLE_KEY) {
-  console.error('ERROR: Supabase cloud credentials not found in .env.local. Tests require real Supabase instance.')
-  process.exit(1)
-}
-
-if (!process.env.NOVU_SECRET_KEY || !process.env.NOVU_API_URL) {
-  console.error('ERROR: Novu cloud credentials not found in .env.local. Tests require real Novu instance.')
-  process.exit(1)
-}
-
-// Check for Redis configuration
-if (!process.env.REDIS_URL || process.env.REDIS_URL.includes('localhost')) {
-  console.warn('WARNING: Cloud Redis URL not configured. Some tests may fail.')
-  console.warn('For full cloud testing, set REDIS_URL in .env.local to point to your cloud Redis instance.')
-  // Set a default for tests that don't actually need Redis
-  process.env.REDIS_URL = process.env.REDIS_URL || 'redis://localhost:6379'
-=======
 import { config } from 'dotenv'
 import { existsSync } from 'fs'
 import { join } from 'path'
@@ -60,7 +29,14 @@
 }
 if (!process.env.DATABASE_URL) {
   process.env.DATABASE_URL = 'postgresql://postgres.your-project-id:password@aws-0-region.pooler.supabase.com:6543/postgres'
->>>>>>> 26520a36
+}
+
+// Check for Redis configuration
+if (!process.env.REDIS_URL || process.env.REDIS_URL.includes('localhost')) {
+  console.warn('WARNING: Cloud Redis URL not configured. Some tests may fail.')
+  console.warn('For full cloud testing, set REDIS_URL in .env.local to point to your cloud Redis instance.')
+  // Set a default for tests that don't actually need Redis
+  process.env.REDIS_URL = process.env.REDIS_URL || 'redis://localhost:6379'
 }
 
 process.env.RULE_ENGINE_ENABLED = 'true'
